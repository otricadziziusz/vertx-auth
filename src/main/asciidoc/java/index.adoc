--- conflicted
+++ resolved
@@ -191,8 +191,20 @@
 `ldap-system-username`:: TODO
 `ldap-system-password`:: TODO
 
-<<<<<<< HEAD
-== The JWT implementation
+=== Using another Shiro Realm
+
+It's also possible to create an auth provider instance using a pre-created Apache Shiro Realm object.
+
+This is done as follows:
+
+[source,java]
+----
+AuthProvider provider = ShiroAuth.create(vertx, realm);
+----
+
+The implementation currently assumes that user/password based authentication is used.
+
+== The JWT auth provider
 
 This component contains an out of the box a JWT implementation.
 
@@ -272,20 +284,6 @@
 
 When no keystore is provided the implementation falls back in unsecure mode and signatures will not be verified, this
 is useful for the cases where the payload if signed and or encrypted by external means.
-=======
-=== Using another Shiro Realm
-
-It's also possible to create an auth provider instance using a pre-created Apache Shiro Realm object.
-
-This is done as follows:
-
-[source,java]
-----
-AuthProvider provider = ShiroAuth.create(vertx, realm);
-----
-
-The implementation currently assumes that user/password based authentication is used.
->>>>>>> 6953d9db
 
 == Creating your own auth implementation
 
