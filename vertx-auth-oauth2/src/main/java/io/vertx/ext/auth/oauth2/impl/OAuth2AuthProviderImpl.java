--- conflicted
+++ resolved
@@ -62,17 +62,6 @@
 
     switch (flow) {
       case AUTH_CODE:
-<<<<<<< HEAD
-        this.flow = new AuthCodeImpl(this);
-        break;
-      case CLIENT:
-        this.flow = new ClientImpl(this);
-        break;
-      case PASSWORD:
-        this.flow = new PasswordImpl(this);
-        break;
-      case AUTH_JWT:
-=======
         if (config.getClientID() == null) {
           throw new IllegalArgumentException("Configuration missing. You need to specify the client id, the client secret and the oauth2 server");
         }
@@ -94,7 +83,6 @@
         if (config.getPubSecKeys() == null) {
           throw new IllegalArgumentException("Configuration missing. You need to specify the private key, the key type and the oauth2 server");
         }
->>>>>>> fff06550
         this.flow = new AuthJWTImpl(this);
         break;
       default:
